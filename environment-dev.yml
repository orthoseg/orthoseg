--- conflicted
+++ resolved
@@ -5,6 +5,7 @@
   - python =3.10
   - pip
   # required
+  - gdal
   - gdown
   - geofileops >=0.6,<0.10
   - geopandas-base >=0.12,<1.1
@@ -18,12 +19,6 @@
   - rasterio
   - shapely >=2
   - simplification
-<<<<<<< HEAD
-  - gdal
-  # dependencies of tensorflow that need to be conda versions to evade binary compatibility issues
-  - h5py <3.11  # When a version > 3.10 is used: segmentation fault
-=======
->>>>>>> bdc0b161
   # optional, for CUDA support
   #- cudatoolkit ==12.3
   #- cudnn
