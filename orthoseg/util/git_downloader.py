"""Module to download files from a github repo.

Based on https://github.com/sdushantha/gitdir/blob/master/gitdir/gitdir.py
"""

import json
import re
import ssl
import time
import urllib.request
from pathlib import Path
from typing import Optional, Union

from pyparsing import Tuple

<<<<<<< HEAD

def create_url(url: str) -> Tuple[str, list[Path]]:
=======
def create_url(url: str) -> tuple[str, list[Path]]:
>>>>>>> c07abbc8
    """From the given url, produce a URL that is compatible with Github's REST API.

    Can handle blob or tree paths.

    Args:
        url (str): the base url.

    Returns:
        (str, list[Path]): Github REST API compatible url + directories to download.
    """
    # extract the branch name from the given url (e.g master)
    branch = re.findall(r"/tree/(.*?)/", url)
    api_url = url.replace("https://github.com", "https://api.github.com/repos")
    if len(branch) == 0:
        branch = re.findall(r"/blob/(.*?)/", url)[0]
        download_dirs = re.findall(r"/blob/" + branch + r"/(.*)", url)[0]
        api_url = re.sub(r"/blob/.*?/", "/contents/", api_url)
    else:
        branch = branch[0]
        download_dirs = re.findall(r"/tree/" + branch + r"/(.*)", url)[0]
        api_url = re.sub(r"/tree/.*?/", "/contents/", api_url)

    api_url = api_url + "?ref=" + branch
    return api_url, download_dirs


def download(
    repo_url: str,
    output_dir: Path,
    ssl_verify: Union[bool, str, None] = None,
    limit_rate: bool = True,
) -> Optional[int]:
    """Downloads the files and directories in repo_url.

    Args:
        repo_url (str): url to the repository to download.
        output_dir (Path): directory to download the repository to.
        ssl_verify (bool or str, optional): True or None to use the default
            certificate bundle as installed on your system. False disables
            certificate validation (NOT recommended!). If a path to a
            certificate bundle file (.pem) is passed, this will be used.
            In corporate networks using a proxy server this is often needed
            to evade CERTIFICATE_VERIFY_FAILED errors. Defaults to None.
        limit_rate (bool, optional): If True, limit the rate requests are done to
            github to the maximum level allowed for unauthenticated users.
            Defaults to True.
    """
    total_files = None
    context = None
    if ssl_verify is not None:
        # If it is a string, make sure it isn't actually a bool
        if isinstance(ssl_verify, str):
            if ssl_verify.lower() == "true":
                context = None
            elif ssl_verify.lower() == "false":
                ssl_verify = False
            else:
                context = ssl.SSLContext(ssl.PROTOCOL_TLS_CLIENT)
                context.load_verify_locations(ssl_verify)

        if isinstance(ssl_verify, bool) and not ssl_verify:
            context = ssl._create_unverified_context()
            print("SSL VERIFICATION IS TURNED OFF!!!")

    # Generate the url which returns the JSON data
    api_url, download_dirs = create_url(repo_url)

    # To handle file names.
    if len(download_dirs.split(".")) == 0:
        dir_out = output_dir / download_dirs
    else:
        dir_out = output_dir / "/".join(download_dirs.split("/")[0:-1])

    # Download the file
    # If limit_rate enabled, always sleep 1 second before doing a request!
    if limit_rate:
        time.sleep(1)

    url = api_url
    try:
        with urllib.request.urlopen(url, context=context) as u:
            # Make a directory with the name which is taken from
            # the actual repo
            dir_out.mkdir(parents=True, exist_ok=True)

            # Total files count
            total_files = 0
            raw_data = u.read()
            data = json.loads(raw_data)

            # Get the total number of files
            total_files += len(data)

            # If the data is a file, download it as one.
            if isinstance(data, dict) and data["type"] == "file":
                # Download the file
                if limit_rate:
                    time.sleep(1)
                url = data["download_url"]
                with (
                    urllib.request.urlopen(url, context=context) as u,
                    open(dir_out / data["name"], "wb") as f,
                ):
                    f.write(u.read())

                return total_files

            # Loop over all files/dirs found
            for file in data:
                url = file["download_url"]
                path = output_dir / file["path"]
                path.parent.mkdir(parents=True, exist_ok=True)

                # If it is a file, download it, if dir, start recursively
                if url is not None:
                    if limit_rate:
                        time.sleep(1)
                    with (
                        urllib.request.urlopen(url, context=context) as u,
                        open(path, "wb") as f,
                    ):
                        f.write(u.read())
                else:
                    download(file["html_url"], output_dir)

    except urllib.error.HTTPError as ex:
        if ex.code == 403:
            message = f"Error: API Rate limit exceeded for url {url}"
        else:
            message = f"Error with url: {url}: {ex}"
        raise RuntimeError(message) from ex
    except Exception as ex:
        raise RuntimeError(f"Error with url: {url}: {ex}") from ex

    return total_files<|MERGE_RESOLUTION|>--- conflicted
+++ resolved
@@ -11,14 +11,8 @@
 from pathlib import Path
 from typing import Optional, Union
 
-from pyparsing import Tuple
 
-<<<<<<< HEAD
-
-def create_url(url: str) -> Tuple[str, list[Path]]:
-=======
 def create_url(url: str) -> tuple[str, list[Path]]:
->>>>>>> c07abbc8
     """From the given url, produce a URL that is compatible with Github's REST API.
 
     Can handle blob or tree paths.
