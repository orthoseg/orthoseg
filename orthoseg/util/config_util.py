"""Module with specific helper functions to manage the configuration of orthoseg."""

import configparser
import json
import logging
import tempfile
from pathlib import Path
from typing import Optional

# Get a logger...
logger = logging.getLogger(__name__)

# Define the chars that cannot be used in codes that are use in filenames.
# Remark: '_' cannot be used because '_' is used as devider to parse filenames, and if
# it is used in codes as well the parsing becomes a lot more difficult.
illegal_chars_in_codes = ["_", ",", ".", "?", ":"]


def get_config_files(config_path: Path) -> list[Path]:
<<<<<<< HEAD
    """Get a list of all relevant config files.

    The list of files returned is of importance:
    - first the general "project_defaults.ini" file packaged in orthoseg
    - then all configuration files in property [general].extra_config_files_to_load of
      ``config_path``, in the order they are listed there
    - finally ``config_path`` itself

    The main principle is that the configuration files are ordered by importance.
    Configuration in the files later in the list will overrule configuration in the
    prior ones.
=======
    """Get the list of all relevant config files.

    The configuration option of the last files will overrule prior ones.
>>>>>>> c07abbc8

    Args:
        config_path (Path): base config file.

    Returns:
        list[Path]: all relevant config files.
    """
    # Init
    # First check input param
    config_path = config_path.expanduser()
    if not config_path.exists():
        raise ValueError(f"Config file specified does not exist: {config_path}")

    # Collect the config files to use. The "hardcoded" defaults should always
    # be loaded.
    script_dir = Path(__file__).resolve().parent.parent
    config_filepaths = [script_dir / "project_defaults.ini"]

    # Load possible extra config files from the project config file
    basic_projectconfig = configparser.ConfigParser(
        interpolation=configparser.ExtendedInterpolation(),
        converters={"list": lambda x: [i.strip() for i in x.split(",")]},
        allow_no_value=True,
    )
    basic_projectconfig.read(config_path)

    default_basedir = config_path.parent
    extra_config_files_to_load = basic_projectconfig["general"].getlist(
        "extra_config_files_to_load"
    )
    if extra_config_files_to_load is not None:
        for config_file in extra_config_files_to_load:
            config_file_formatted = Path(
                config_file.format(
                    task_filepath=config_path, jobs_dir=config_path.parent
                )
            ).expanduser()
            if not config_file_formatted.is_absolute():
                config_file_formatted = (
                    default_basedir / config_file_formatted
                ).resolve()
            config_filepaths.append(Path(config_file_formatted))

    # Finally add the specific project config file...
    config_filepaths.append(config_path)

    return config_filepaths


def read_config_ext(config_paths: list[Path]) -> configparser.ConfigParser:
    """Read configuration with extended functionalities.

    Args:
        config_paths (list[Path]): the configuration files to load.

    Returns:
        configparser.ConfigParser: _description_
    """
    # Log config filepaths that don't exist...
    for config_filepath in config_paths:
        if not config_filepath.exists():
            logger.warning(f"config_filepath does not exist: {config_filepath}")

    # Now we are ready to read the entire configuration
    def parse_boolean_ext(input) -> Optional[bool]:
        if input is None:
            return None

        if input in ("True", "true", "1", 1):
            return True
        elif input in ("False", "false", "0", 0):
            return False
        elif input in ("False", "false", "0", 0):
            return None

    def safe_math_eval(string):
        """Function to evaluate a mathematical expression safely."""
        if string is None:
            return None

        allowed_chars = "0123456789+-*(). /"
        for char in string:
            if char not in allowed_chars:
                raise ValueError("Error: Unsafe eval")

        return eval(string)

    def to_path(pathlike: str) -> Optional[Path]:
        if pathlike is None:
            return None
        else:
            if "{tempdir}" in pathlike:
                return Path(pathlike.format(tempdir=tempfile.gettempdir()))
            else:
                return Path(pathlike)

    config = configparser.ConfigParser(
        interpolation=configparser.ExtendedInterpolation(),
        converters={
            "list": lambda x: [i.strip() for i in x.split(",")],
            "listint": lambda x: [int(i.strip()) for i in x.split(",")],
            "listfloat": lambda x: [float(i.strip()) for i in x.split(",")],
            "dict": lambda x: None if x is None else json.loads(x),
            "path": lambda x: to_path(x),
            "eval": lambda x: safe_math_eval(x),
            "boolean_ext": lambda x: parse_boolean_ext(x),
        },
        allow_no_value=True,
    )

    config.read(config_paths)
    return config


def as_dict(config: configparser.ConfigParser):
    """Converts a ConfigParser object into a dictionary.

    The resulting dictionary has sections as keys which point to a dict of the
    sections options as key => value pairs.
    """
    the_dict = {}
    for section in config.sections():
        the_dict[section] = {}
        for key, val in config.items(section):
            the_dict[section][key] = val
    return the_dict<|MERGE_RESOLUTION|>--- conflicted
+++ resolved
@@ -17,7 +17,6 @@
 
 
 def get_config_files(config_path: Path) -> list[Path]:
-<<<<<<< HEAD
     """Get a list of all relevant config files.
 
     The list of files returned is of importance:
@@ -29,11 +28,6 @@
     The main principle is that the configuration files are ordered by importance.
     Configuration in the files later in the list will overrule configuration in the
     prior ones.
-=======
-    """Get the list of all relevant config files.
-
-    The configuration option of the last files will overrule prior ones.
->>>>>>> c07abbc8
 
     Args:
         config_path (Path): base config file.
