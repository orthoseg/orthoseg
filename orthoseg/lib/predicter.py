--- conflicted
+++ resolved
@@ -151,13 +151,7 @@
     if nb_images == 0:
         if no_images_ok:
             return
-<<<<<<< HEAD
-        raise ValueError(
-            f"Found no {input_ext} images to predict in {input_image_dir}"
-        )
-=======
         raise ValueError(f"Found no {input_ext} images to predict in {input_image_dir}")
->>>>>>> ba08b7fe
     logger.info(f"Found {nb_images} {input_ext} images to predict in {input_image_dir}")
 
     # If force is false, get list of all existing predictions
