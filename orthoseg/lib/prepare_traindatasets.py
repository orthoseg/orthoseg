# -*- coding: utf-8 -*-
"""
Module to prepare the training datasets.
"""

from __future__ import print_function
import logging
import os
import shutil
import math
import datetime
from pathlib import Path
import pprint
from typing import List, Optional, Tuple

from geofileops import geofile
from geofileops import geofileops
import pandas as pd
import geopandas as gpd
import numpy as np
import owslib
import owslib.wms
from PIL import Image
import rasterio as rio
import rasterio.features as rio_features
import rasterio.profiles as rio_profiles
import shapely.geometry as sh_geom

from orthoseg.util import ows_util

#-------------------------------------------------------------
# First define/init some general variables/constants
#-------------------------------------------------------------
# Get a logger...
logger = logging.getLogger(__name__)
#logger.setLevel(logging.DEBUG)

#-------------------------------------------------------------
# The real work
#-------------------------------------------------------------

class LabelInfo:
    def __init__(self,
            locations_path: Path,
            polygons_path: Path,
            image_layer: str):
        self.locations_path = locations_path
        self.polygons_path = polygons_path
        self.image_layer = image_layer
    def __repr__(self):
       return f"LabelInfo with image_layer: {self.image_layer}, locations_path: {self.locations_path}, polygons_path: {self.polygons_path}"

def prepare_traindatasets(
        label_infos: List[LabelInfo],
        classes: dict,
        image_layers: dict,
        training_dir: Path,
        training_imagedata_dir: Path,
        labelname_column: str,
        image_pixel_x_size: float = 0.25,
        image_pixel_y_size: float = 0.25,
        image_pixel_width: int = 512,
        image_pixel_height: int = 512,
        force: bool = False) -> Tuple[Path, int]:
    """
    This function prepares training data for the vector labels provided.

    It will:
        * get orthophoto's from a WMS server
        * create the corresponding label mask for each orthophoto
        
    Returns a tuple with (output_dir, dataversion):
        output_dir: the dir where the traindataset was created/found
        dataversion: a version number for the dataset created/found

    Args
        label_infos (List[LabelInfo]): paths to the files with label polygons and locations to generate images for
        labelname_column: the column wqhere the label names are stored in the polygon files
        wms_server_url: WMS server where the images can be fetched from
        wms_layername: layername on the WMS server to use
        output_basedir: the base dir where the train dataset needs to be written to 

    """
    # Init stuff
    image_crs_width = math.fabs(image_pixel_width*image_pixel_x_size)   # tile width in units of crs => 500 m
    image_crs_height = math.fabs(image_pixel_height*image_pixel_y_size) # tile height in units of crs => 500 m

    # Determine the current data version based on existing output data dir(s),
    # but ignore dirs ending on _ERROR
    output_dirs = training_dir.glob(f"[0-9]*/")
    output_dirs = [output_dir for output_dir in output_dirs if not '_BUSY' in output_dir.name]
    logger.info(f"output_dirs: {output_dirs}")
    if len(output_dirs) == 0:
        dataversion_new = 1
    else:
        # Get the output dir with the highest version (=first if sorted desc)
        output_dir_mostrecent = sorted(output_dirs, reverse=True)[0]
        dataversion_mostrecent = int(output_dir_mostrecent.name)
        
        # If none of the input files changed since previous run, reuse dataset
        reuse = False
        for label_file in label_infos:
            reuse = True
            labellocations_output_mostrecent_path = (
                    output_dir_mostrecent / label_file.locations_path.name)
            labeldata_output_mostrecent_path = output_dir_mostrecent / label_file.polygons_path.name
            if(not (labellocations_output_mostrecent_path.exists()
                    and labeldata_output_mostrecent_path.exists()
                    and geofile.cmp(label_file.locations_path, labellocations_output_mostrecent_path)
                    and geofile.cmp(label_file.polygons_path, labeldata_output_mostrecent_path))):
                reuse = False
                break
        if reuse == True:
            dataversion_new = dataversion_mostrecent
            logger.info(f"Input label file(s) haven't changed since last prepare_traindatasets, so reuse version {dataversion_new}")
        else:
            dataversion_new = dataversion_mostrecent + 1
            logger.info(f"Input label file(s) changed since last prepare_traindatasets, so create new training data version {dataversion_new}")
<<<<<<< HEAD

    # First check all input files
    invalid_geom_paths = []
    for label_file in label_infos:
        is_valid = geofileops.isvalid(label_file.locations_path, force=True)
        if is_valid is False:
            invalid_geom_paths.append(str(label_file.locations_path))
        is_valid = geofileops.isvalid(label_file.polygons_path, force=True)
        if is_valid is False:
            invalid_geom_paths.append(str(label_file.polygons_path))
        
    if len(invalid_geom_paths) > 0:
        raise Exception(f"Invalid geometries found in: {', '.join(invalid_geom_paths)}")
=======
>>>>>>> f596dd2d
        
    # Process all input files
    output_dir = training_dir / f"{dataversion_new:02d}"
    output_dir.mkdir(parents=True, exist_ok=True)
    labellocations_gdf = None
    labelpolygons_gdf = None
    logger.info(f"Label info: \n{pprint.pformat(label_infos, indent=4)}")
    for label_file in label_infos:

        # Copy the vector files to the dest dir so we keep knowing which files 
        # were used to create the dataset
        geofile.copy(label_file.locations_path, output_dir)
        geofile.copy(label_file.polygons_path, output_dir)

        # Read label data and append to general dataframes
        logger.debug(f"Read label locations from {label_file.locations_path}")
        file_labellocations_gdf = geofile.read_file(label_file.locations_path)
        if file_labellocations_gdf is not None and len(file_labellocations_gdf) > 0:
            file_labellocations_gdf.loc[:, 'filepath'] = str(label_file.locations_path)   # type: ignore
            file_labellocations_gdf.loc[:, 'image_layer'] = label_file.image_layer        # type: ignore
            # Remark: geopandas 0.7.0 drops the fid column internaly, so cannot be retrieved
            file_labellocations_gdf.loc[:, 'row_nb_orig'] = file_labellocations_gdf.index # type: ignore
            if labellocations_gdf is None:
                labellocations_gdf = file_labellocations_gdf
            else:
                labellocations_gdf = gpd.GeoDataFrame(
                        pd.concat([labellocations_gdf, file_labellocations_gdf], ignore_index=True),
                        crs=file_labellocations_gdf.crs)
        else:
            logger.warn(f"No label locations data found in {label_file.locations_path}")
        logger.debug(f"Read label data from {label_file.polygons_path}")
        file_labelpolygons_gdf = geofile.read_file(label_file.polygons_path)
        if file_labelpolygons_gdf is not None and len(file_labelpolygons_gdf) > 0:
            file_labelpolygons_gdf.loc[:, 'image_layer'] = label_file.image_layer # type: ignore
            if labelpolygons_gdf is None:
                labelpolygons_gdf = file_labelpolygons_gdf
            else:
                labelpolygons_gdf = gpd.GeoDataFrame(
                        pd.concat([labelpolygons_gdf, file_labelpolygons_gdf], ignore_index=True),
                        crs=file_labelpolygons_gdf.crs)
        else:
            logger.warn(f"No label data found in {label_file.polygons_path}")

    # Check if we ended up with labellocations...
    if labellocations_gdf is None:
        raise Exception("Not any labellocation found in the training data, so stop")

    # Get the crs to use from the input vectors...
    img_crs = None
    try:
        img_crs = labellocations_gdf.crs
    except Exception as ex:
        logger.exception(f"Error getting crs from labellocations, labellocation_gdf.crs: {labellocations_gdf.crs}")
        raise ex
    if img_crs is None:
        raise Exception(f"Error getting crs from labellocations, labellocation_gdf.crs: {labellocations_gdf.crs}")

    # Create list with only the input labels that need to be burned in the mask
    # TODO: think about a mechanism to ignore label_name's if specified...
    if labelpolygons_gdf is not None and labelname_column in labelpolygons_gdf.columns:
        # If there is a column labelname_column (default='label_name'), use the 
        # burn values specified in the configuration
        labels_to_burn_gdf = labelpolygons_gdf
        labels_to_burn_gdf['burn_value'] = None
        for classname in classes:
            labels_to_burn_gdf.loc[(labels_to_burn_gdf[labelname_column].isin(classes[classname]['labelnames'])),
                                   'burn_value'] = classes[classname]['burn_value']
        
        # If there are burn_values that are not filled out, log + stop!
        invalid_labelnames_gdf = labels_to_burn_gdf.loc[labels_to_burn_gdf['burn_value'].isnull()]
        if len(invalid_labelnames_gdf) > 0:
            raise Exception(f"Unknown labelnames (not in config) were found in {len(invalid_labelnames_gdf)} rows, so stop: {invalid_labelnames_gdf[labelname_column].unique()}")
        
        # Filter away rows that are going to burn 0, as this is useless...
        labels_to_burn_gdf = labels_to_burn_gdf.loc[labels_to_burn_gdf['burn_value'] != 0]

    elif len(classes) == 2:
        # There is no column with label names, but there are only 2 classes (background + subsject), so no problem...
        logger.info(f'Column with label names ({labelname_column}) not found, so use all polygons')
        labels_to_burn_gdf = labelpolygons_gdf
        labels_to_burn_gdf.loc[:, 'burn_value'] = 1 # type: ignore

    else:
        # There is no column with label names, but more than two classes, so stop.
        raise Exception(f"Column {labelname_column} is mandatory in labeldata if multiple classes specified: {classes}")

    # Check if we ended up with label data to burn.
    if labels_to_burn_gdf is None:
        raise Exception("Not any labelpolygon retained to burn in the training data, so stop")

    # Prepare the different traindata types.
    output_imagedata_dir = training_imagedata_dir / f"{dataversion_new:02d}"
    for traindata_type in ['train', 'validation', 'test']:

        # If traindata exists already... continue
        output_imagedatatype_dir = output_imagedata_dir / traindata_type
        if output_imagedatatype_dir.exists():
            continue

        # If not, prepare tmp output imagedata dir
        output_imagedatatype_tmp_dir = None
        for i in range(100):
            output_imagedatatype_tmp_dir = output_imagedata_dir / f"{traindata_type}_BUSY_{i:02d}"

            # Try to remove the temp dir if it exists
            if output_imagedatatype_tmp_dir.exists():
                try:
                    shutil.rmtree(output_imagedatatype_tmp_dir)
                except:
                    output_imagedatatype_tmp_dir = None
            
            # If the temp dir doesn't exist (anymore), try to create it
            if output_imagedatatype_tmp_dir is not None and output_imagedatatype_tmp_dir.exists() is False:
                try:
                    output_imagedatatype_tmp_dir.mkdir(parents=True)
                    break
                except:
                    output_imagedatatype_tmp_dir = None
            else:
                output_imagedatatype_tmp_dir = None
        
        # If no output tmp dir could be found/created... stop...
        if output_imagedatatype_tmp_dir is None:
            raise Exception(f"Error creating output_imagedata_tmp_dir in {training_imagedata_dir}")

        output_imagedata_tmp_image_dir = output_imagedatatype_tmp_dir / 'image'
        output_imagedata_tmp_mask_dir = output_imagedatatype_tmp_dir / 'mask'

        # Create output dirs...
        for dir in [output_imagedatatype_tmp_dir, output_imagedata_tmp_mask_dir, output_imagedata_tmp_image_dir]:
            if dir and not dir.exists():
                dir.mkdir(parents=True)

        try:
            # Get the label locations for this traindata type
            labels_to_use_for_bounds_gdf = (
                    labellocations_gdf[labellocations_gdf['traindata_type'] == traindata_type])
            
            # Loop trough all locations labels to get an image for each of them
            nb_todo = len(labels_to_use_for_bounds_gdf)
            nb_processed = 0
            logger.info(f"Get images for {nb_todo} {traindata_type} labels")
            created_images_gdf = gpd.GeoDataFrame()
            created_images_gdf['geometry'] = None
            start_time = datetime.datetime.now()
            wms_imagelayer_layersources = {}
            for i, label_tuple in enumerate(labels_to_use_for_bounds_gdf.itertuples()):
                
                # TODO: update the polygon if it doesn't match the size of the image...
                # as a start... ideally make sure we use it entirely for cases with
                # no abundance of data
                # Make sure the image requested is of the correct size
                label_geom = label_tuple.geometry
                if label_geom is None:
                    logger.warn(f"No geometry found in file {label_tuple.filepath}, (zero based) row_nb_orig: {label_tuple.row_nb_orig}")
                    continue
                geom_bounds = label_geom.bounds
                xmin = geom_bounds[0]-(geom_bounds[0]%image_pixel_x_size)
                ymin = geom_bounds[1]-(geom_bounds[1]%image_pixel_y_size)
                xmax = xmin + image_crs_width
                ymax = ymin + image_crs_height
                img_bbox = sh_geom.box(xmin, ymin, xmax, ymax)
                image_layer = getattr(label_tuple, 'image_layer')

                # If the wms to be used hasn't been initialised yet
                if image_layer not in wms_imagelayer_layersources:
                    wms_imagelayer_layersources[image_layer] = []
                    for layersource in image_layers[image_layer]['layersources']:
                        wms_service = owslib.wms.WebMapService(
                                url=layersource['wms_server_url'], 
                                version=layersource['wms_version'])
                        wms_imagelayer_layersources[image_layer].append(
                                ows_util.LayerSource(
                                        wms_service=wms_service,
                                        layernames=layersource['layernames'],
                                        layerstyles=layersource['layerstyles'],
                                        bands=layersource['bands'],
                                        random_sleep=layersource['random_sleep']))
                                                
                # Now really get the image
                logger.debug(f"Get image for coordinates {img_bbox.bounds}")
                image_filepath = ows_util.getmap_to_file(
                        layersources=wms_imagelayer_layersources[image_layer],
                        output_dir=output_imagedata_tmp_image_dir,
                        crs=img_crs,
                        bbox=img_bbox.bounds,
                        size=(image_pixel_width, image_pixel_height),
                        image_format=ows_util.FORMAT_PNG,
                        #image_format_save=ows_util.FORMAT_TIFF,
                        image_pixels_ignore_border=image_layers[image_layer]['image_pixels_ignore_border'],
                        transparent=False,
                        layername_in_filename=True)

                # Create a mask corresponding with the image file
                # image_filepath can be None if file existed already, so check if not None...
                if image_filepath is not None:
                    # Mask should not be in a lossy format!
                    mask_filepath = Path(str(image_filepath)
                            .replace(str(output_imagedata_tmp_image_dir), str(output_imagedata_tmp_mask_dir))
                            .replace('.jpg', '.png'))
                    nb_classes = len(classes)
                    # Only keep the labels that are meant for this image layer
                    labels_gdf = (labels_to_burn_gdf.loc[
                                        labels_to_burn_gdf['image_layer'] == image_layer]).copy()
                    # assert to evade pyLance warning
                    assert isinstance(labels_gdf, gpd.GeoDataFrame)
                    if len(labels_gdf) == 0:
                        logger.info("No labels to be burned for this layer, this is weird!")
                    _create_mask(
                            input_image_filepath=image_filepath,
                            output_mask_filepath=mask_filepath,
                            labels_to_burn_gdf=labels_gdf,
                            nb_classes=nb_classes,
                            force=force)
                
                # Log the progress and prediction speed
                nb_processed += 1
                time_passed = (datetime.datetime.now()-start_time).total_seconds()
                if time_passed > 0 and nb_processed > 0:
                    processed_per_hour = (nb_processed/time_passed) * 3600
                    hours_to_go = (int)((nb_todo - i)/processed_per_hour)
                    min_to_go = (int)((((nb_todo - i)/processed_per_hour)%1)*60)
                    print(f"\r{hours_to_go:3d}:{min_to_go:2d} left for {nb_todo-i} of {nb_todo} at {processed_per_hour:0.0f}/h", 
                          end="", flush=True)
        
            # If everything went fine, rename output_imagedata_tmp_dir to the final output_imagedata_dir
            os.rename(output_imagedatatype_tmp_dir, output_imagedatatype_dir)
        except Exception as ex:
            raise ex

    return (output_imagedata_dir, dataversion_new)

''' Not maintained!
def create_masks_for_images(
        input_vector_label_filepath: str,
        input_image_dir: str,
        output_basedir: str,
        image_subdir: str = 'image',
        mask_subdir: str = 'mask',
        burn_value: int = 255,
        force: bool = False):

    # Check if the input file exists, if not, return
    if not os.path.exists(input_vector_label_filepath):
        message = f"Input file doesn't exist, so do nothing and return: {input_vector_label_filepath}"
        raise Exception(message)
    # Check if the input file exists, if not, return
    if not os.path.exists(input_image_dir):
        message = f"Input image dir doesn't exist, so do nothing and return: {input_image_dir}"
        raise Exception(message)
    
    # Determine the current data version based on existing output data dir(s), but ignore dirs ending on _ERROR
    output_dirs = glob.glob(f"{output_basedir}_*")
    output_dirs = [output_dir for output_dir in output_dirs if output_dir.endswith('_BUSY') is False]
    if len(output_dirs) == 0:
        dataversion_new = 1
    else:
        # Get the output dir with the highest version (=first if sorted desc)
        output_dir_mostrecent = sorted(output_dirs, reverse=True)[0]
        output_subdir_mostrecent = os.path.basename(output_dir_mostrecent)
        dataversion_mostrecent = int(output_subdir_mostrecent.split('_')[1])
        dataversion_new = dataversion_mostrecent + 1
        
        # If the input vector label file didn't change since previous run 
        # dataset can be reused
        output_vector_mostrecent_filepath = os.path.join(
                output_dir_mostrecent, os.path.basename(input_vector_label_filepath))
        if(os.path.exists(output_vector_mostrecent_filepath)
           and geofile.cmp(input_vector_label_filepath, 
                                  output_vector_mostrecent_filepath)):
            logger.info(f"RETURN: input vector label file isn't changed since last prepare_traindatasets, so no need to recreate")
            return output_dir_mostrecent, dataversion_mostrecent

    # Create the output dir's if they don't exist yet...
    output_dir = f"{output_basedir}_{dataversion_new:02d}"
    output_tmp_dir = f"{output_basedir}_{dataversion_new:02d}_BUSY"
    output_tmp_image_dir = os.path.join(output_tmp_dir, image_subdir)
    output_tmp_mask_dir = os.path.join(output_tmp_dir, mask_subdir)

    # Prepare the output dir...
    if os.path.exists(output_tmp_dir):
        shutil.rmtree(output_tmp_dir)
    for dir in [output_tmp_dir, output_tmp_mask_dir, output_tmp_image_dir]:
        if dir and not os.path.exists(dir):
            os.makedirs(dir)

    # Copy the vector file(s) to the dest dir so we keep knowing which file was
    # used to create the dataset
    geofile.copy(input_vector_label_filepath, output_tmp_dir)
    
    # Open vector layer
    logger.debug(f"Open vector file {input_vector_label_filepath}")
    input_label_gdf = gpd.read_file(input_vector_label_filepath)

    # Create list with only the input labels that are positive examples, as 
    # are the only ones that will need to be burned in the mask
    labels_to_burn_gdf = input_label_gdf[input_label_gdf['burninmask'] == 1]
    
    # Loop trough input images
    input_image_filepaths = glob.glob(f"{input_image_dir}/*.tif")
    logger.info(f"process {len(input_image_filepaths)} input images")
    for input_image_filepath in input_image_filepaths:
        _, input_image_filename = os.path.split(input_image_filepath)
        
        image_filepath = os.path.join(output_tmp_image_dir, input_image_filename)
        shutil.copyfile(input_image_filepath, image_filepath)

        mask_filepath = os.path.join(output_tmp_mask_dir, input_image_filename)
        _create_mask(
                input_image_filepath=image_filepath,
                output_mask_filepath=mask_filepath,
                labels_to_burn_gdf=labels_to_burn_gdf,
                force=force)
'''

def _create_mask(
        input_image_filepath: Path,
        output_mask_filepath: Path,
        labels_to_burn_gdf: gpd.GeoDataFrame,
        nb_classes: int = 1,
        output_imagecopy_filepath: Optional[Path] = None,
        minimum_pct_labeled: float = 0.0,
        force: bool = False) -> Optional[bool]:

    # If file exists already and force is False... stop.
    if(force is False
       and output_mask_filepath.exists()):
        logger.debug(f"Output file already exist, and force is False, return: {output_mask_filepath}")
        return

    # Create a mask corresponding with the image file
    # First read the properties of the input image to copy them for the output
    logger.debug(f"Create mask to {output_mask_filepath}")
    with rio.open(input_image_filepath) as image_ds:
        image_input_profile = image_ds.profile
        image_transform_affine = image_ds.transform

    # Prepare the file profile for the mask depending on output type
    output_ext_lower = output_mask_filepath.suffix.lower()
    if output_ext_lower == '.tif':
        image_output_profile = rio_profiles.DefaultGTiffProfile(
                count=1, transform=image_transform_affine, crs=image_input_profile['crs'])
    if output_ext_lower == '.png':
        image_output_profile = rio_profiles.Profile(driver='PNG', count=1)
    else:
        raise Exception(f"Unsupported mask extension (should be a lossless format!): {output_ext_lower}")
    image_output_profile.update(
            width=image_input_profile['width'], height=image_input_profile['height'], 
            dtype=rio.uint8)

    # Burn the vectors in a mask
    burn_shapes = ((geom, value) 
            for geom, value in zip(labels_to_burn_gdf.geometry, labels_to_burn_gdf.burn_value) if geom is not None)
    try:
        mask_arr = rio_features.rasterize(
                shapes=burn_shapes, transform=image_transform_affine,
                dtype=rio.uint8, fill=0, 
                out_shape=(image_output_profile['width'], image_output_profile['height']))
        
    except Exception as ex:
        raise Exception(f"Error creating mask for {image_transform_affine}") from ex

    # Check if the mask meets the requirements to be written...
    if minimum_pct_labeled > 0:
        nb_pixels = np.size(mask_arr, 0) * np.size(mask_arr, 1)
        nb_pixels_data = nb_pixels - np.sum(mask_arr == 0)  #np.count_nonnan(image == NoData_value)
        logger.debug(f"nb_pixels: {nb_pixels}, nb_pixels_data: {nb_pixels_data}, pct data: {nb_pixels_data / nb_pixels}")

        if (nb_pixels_data / nb_pixels < minimum_pct_labeled):
            return False

    # Write the labeled mask as .png (so without transform/crs info)
    im = Image.fromarray(mask_arr)
    im.save(output_mask_filepath)
    
    return True

if __name__ == "__main__":
    raise Exception('Not implemented!')<|MERGE_RESOLUTION|>--- conflicted
+++ resolved
@@ -116,7 +116,6 @@
         else:
             dataversion_new = dataversion_mostrecent + 1
             logger.info(f"Input label file(s) changed since last prepare_traindatasets, so create new training data version {dataversion_new}")
-<<<<<<< HEAD
 
     # First check all input files
     invalid_geom_paths = []
@@ -130,8 +129,6 @@
         
     if len(invalid_geom_paths) > 0:
         raise Exception(f"Invalid geometries found in: {', '.join(invalid_geom_paths)}")
-=======
->>>>>>> f596dd2d
         
     # Process all input files
     output_dir = training_dir / f"{dataversion_new:02d}"
