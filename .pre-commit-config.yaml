ci:
    autofix_prs: false
    autoupdate_schedule: weekly

repos:
  - repo: https://github.com/astral-sh/ruff-pre-commit
    rev: "v0.5.2"
    hooks:
      # Format the code
      - id: ruff-format
<<<<<<< HEAD
      # Lint the code
      - id: ruff
        # args: [ --fix ]
=======
      - id: ruff
        # args: [ --fix, --unsafe-fixes ]
>>>>>>> c07abbc8
<|MERGE_RESOLUTION|>--- conflicted
+++ resolved
@@ -8,11 +8,6 @@
     hooks:
       # Format the code
       - id: ruff-format
-<<<<<<< HEAD
       # Lint the code
       - id: ruff
-        # args: [ --fix ]
-=======
-      - id: ruff
-        # args: [ --fix, --unsafe-fixes ]
->>>>>>> c07abbc8
+        # args: [ --fix, --unsafe-fixes ]