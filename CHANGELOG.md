# CHANGELOG

## 0.7.0 (2025-07-28)

### Deprecations and compatibility notes

- Update minimal dependencies: drop support of python 3.9, geopandas 1.x,...
  (#229, #230)

### Deprecations and compatibility notes

- Add support + tests for recent tensorflow versions (2.19 at time of writing) (#217)
- Update minimal dependencies. Most notable ones: drop support of python 3.9,
  geopandas >=1.0, geofileops >= 0.10. (#229, #230, #271)

### Improvements

- Support reading images directly from the datasource while predicting (#228, #231)
- Add support to load images from a WMTS service and document the option to use the
  [GDAL WMS driver](https://gdal.org/en/stable/drivers/raster/wms.html) to use several
  other service types like TMS, XYZ,... (#207)
- Make image format for downloaded images configurable (#204)
- Add validations on the augmentation configuration (#214)
- Add support to reuse one training dataset for multiple train resolutions (#244)
- Improve performance of `predict_dir` for `evaluation_mode` (#236)
- In `clean_project_dir`, use the unique traindata versions of the files present to
  determine the number of versions to remove (#254)
- Make `load_images` more robust by ignoring some filesystem errors that occur sometimes
  but that don't seem to give actual issues (#216, #2019)
- Small improvements to logging, error messages,... (#198, #218, #247)
<<<<<<< HEAD
- Add support + tests for latest tensorflow version (#217)
=======
>>>>>>> f048a7dc

### Bugs fixed

- Avoid error if a training dataset contains 2 identical locations (#205)
- Avoid error with mixed usage of label name and classname columns in polygon train
  files (#237)

## 0.6.1 (2024-08-12)

### Bugs fixed

- Fix error in `prepare_traindatasets` when a polygons training dataset is empty
  (#192, #193)
- Fix error in `train` when a model was saved and the next epoch should not be retained
  (#195)

## 0.6.0 (2024-07-26)

### Deprecations and compatibility notes

- Change default nb_concurrent_calls when downloading layer to 1 instead of 6 (##149)
- Update dependencies: geopandas, ruff,... + drop support for pygeos (#179)

### Improvements

- Add command to (only) validate a training dataset (#133)
- Add options to improve control of output of postprocess (#167)
- Add support to train subject on different pixel sizes (#143, #174)
- Add support to overrule configuration parameters via command line arguments (#152)
- Add option(s) to do automatic cleanup of "old" models, predictions and training data
  directories (#52)
- In prepare_trainingdata, reuse images already available in previous version (#170)
- Several small improvements to logging, documentation,... (#128, #180, #185)
- Apply pyupgrade (python >= 3.9), pydocstyle, isort and mypy (#181, #182, #184, #187)

### Bugs fixed

- Fix check that traindataset has validation samples should not be per file (#131)
- Fix support for WMS username/password (#146)
- Fix train gives an error after training if there are no "test" locations defined (#165)
- Ignore occassional irrelevant errors thrown during `load_images` (#186)

## 0.5.0 (2023-07-27)

### Deprecations and compatibility notes

- Support geopandas 0.13 + remove dependency on pygeos (#121)

### Improvements

- Add support to train and detect on local image file layer (#111)
- Add check that train and validation data is mandatory (#118)
- Improve performance of prepare_traindatasets for large label files (#116)
- Use [pygeoops](https://github.com/pygeoops/pygeoops) for inline simplification during
  predict (#123):
   - 10x faster for inline simplification
   - new LANG+ algorithm for improved simplification (= now default algorithm)
- Several small improvements to logging, linting,... (#110, #112, #122,...)

### Bugs fixed

- Fix occasional "database locked" error while predicting + improve predict performance (#120)

## 0.4.2 (2023-04-19)

### Improvements

- Add support for username/password logon for WMS (#97)
- Improve performance of load_images (#99)

### Bugs fixed

- Fix download of model in load_sampleprojects (#100)

## 0.4.1 (2023-01-20)

### Deprecations and compatibility notes

- Remove old model architectures: standard+unet and ternaus+unet (#82)
- Add support for shapely 2 (#92)

### Improvements

- Avoid warning blockysize is not supported for jpeg when downloading images (#77)
- Add __version__ attribute to orthoseg (#80)
- Add option to specify reclassify to neighbour query as postprocessing (#86, #88)
- Reuse sample_project for tests so it is tested as well (#81)
- Improve test coverage (#79, #82, #83)

### Bugs fixed

- Fix occasional errors when predicting with topologic simplify (#69)
- Fix non blocking errors in prediction being ignored/not reported + format error email in html (#72, #76)
- Fix error in prediction on ubuntu 22.04 (#73)
- Fix error when prediction output dir doesn't exist yet (#75)
- Fix reclassify_to_neighbours giving undetermined result when 2+ neighbours are reclassification candidates (#84)

## 0.4.0 (2022-11-14)

### Deprecations and compatibility notes

- Support newer versions of used packages (#59, #61, #62)
- Disable default simplify in postprocess (#32)
- Command 'scriptrunner' renamed to 'osscriptrunner' (#59)

### Improvements

- Add option to use topologic simplify (#22)
- Add option to specify the minimum probability in the result (#23)
- Add option to reclassify (e.g. small) features to the class of its neighbour (#30, #36)
- Add check if location BBOXs are of the right size (#38)
- Improve handling of empty features in training data (#16, #19)
- In the polygons label file, change default class column name to "classname" (#39)
- Add traindata type todo (#37)
- Add support for training data from layers in different projections (#56, #60)
- Add list of invalid geometries + coordinates in train mail (#40)
- Add option to ignore wms url in capabilities (#20)
- Add support for crs's with switched axes order (#50)
- Add nb_parallel parameter to predict (#15)
- Add pre-simplify with RDP when using (inline) LANG simplification (#29)
- Add option to disable ssl verification when downloading sample projects (#64)
- Apply black formatting to comply with pep8 (#27)
- Enable running CI tests using github actions (#42, #67)

## 0.3.0 (2022-02-10)

Highlights for this release are a feature to be able to combine bands from different WMS layers to one (3 band) input layer, performance improvements,...

### Deprecations and compatibility notes

- Update dependencies, eg. tensorflow 2.8, geofileops 0.3, geopandas 0.10,...

### Improvements

- Add feature to combine bands from different WMS layers in one input image layer to segment
- Add option to save model after default 100 epochs even if min. accuracy not reached
- Add option to first train some epochs with the encode layers frozen
- Improve input data checks in prepare_traindatasets
- Introduce "scriptrunner", to have more flexibility when running orthoseg tasks combined with other scripts
- Improve/update documentation + sample project
- Improve prediction performance (#5)
- Improve logging

### Bugs fixed

- When downloading a greyscale layer from a WMS, it was created incorrectly

## 0.2.1 (2021-03-15)

The most important improvement is that multiclass classification is now fully supported.

For typical segmentation projects the changes should be backwards compatible. If you have overridden one of these configuration options however, it is a good idea to review the documentation in project_defaults.ini to check if there are caveats to watch out for:

train.image_augmentations, train.mask_augmentations
train.classes

### Deprecations and compatibility notes

- Update tensorflow dependency to 2.4

### Improvements

- Add support for multiclass classification: check out the train.classes parameter in project_defaults.ini
- Add option to use a cron schedule to configure when images can be downloaded: check
  out the download.cron_schedule parameter in project_defaults.ini
- Add option to simplify vector output on-the-fly during prediction to make output
  smaller: check out the predict.simplify_algorythm and predict.simplify_tolerance
  parameters in project_defaults.ini
- Make postprocessing steps to be done configurable in config files: check out the
  postprocess section in project_defaults.ini
- Vectorize predictions on-the-fly during prediction to evade need for large temporary storage
- Add end-to-end tests using a test project
- Add option to save augmented images during training for troubleshooting: check out
  the train.save_augmented_subdir parameter in project_defaults.ini
- Cleanup support for uninteresting models
- Improve logging, progress reporting, type annotations

### Bugs fixed

- Fix error in algorithm to determine if label files have changed since last training

## 0.1.2 (2020-05-29)

First packaged version.

## 0.1.0 (2018-09-06)

First working version.<|MERGE_RESOLUTION|>--- conflicted
+++ resolved
@@ -28,10 +28,6 @@
 - Make `load_images` more robust by ignoring some filesystem errors that occur sometimes
   but that don't seem to give actual issues (#216, #2019)
 - Small improvements to logging, error messages,... (#198, #218, #247)
-<<<<<<< HEAD
-- Add support + tests for latest tensorflow version (#217)
-=======
->>>>>>> f048a7dc
 
 ### Bugs fixed
 
