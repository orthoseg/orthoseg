# CHANGELOG

## 0.4.1 (???)

### Bugs fixed

<<<<<<< HEAD
- Fix: Non blocking errors in prediction are ignored/not reported (#72)
=======
- Fix error when predicting with topologic simplify (#69)
>>>>>>> 4b2e4b94

## 0.4.0 (2022-11-14)

### Improvements

- Add option to use topologic simplify (#22)
- Add option to specify the minimum probability in the result (#23)
- Add option to reclassify (e.g. small) features to the class of its neighbour (#30, #36)
- Add check if location BBOXs are of the right size (#38)
- Improve handling of empty features in training data (#16, #19)
- In the polygons label file, change default class column name to "classname" (#39)
- Add traindata type todo (#37)
- Add support for training data from layers in different projections (#56, #60)
- Add list of invalid geometries + coordinates in train mail (#40)
- Add option to ignore wms url in capabilities (#20)
- Add support for crs's with switched axes order (#50)
- Add nb_parallel parameter to predict (#15)
- Add pre-simplify with RDP when using (inline) LANG simplification (#29)
- Add option to disable ssl verification when downloading sample projects (#64)
- Apply black formatting to comply with pep8 (#27)
- Enable running CI tests using github actions (#42, #67)
- Support newer versions of used packages (#59, #61, #62)

### Deprecations and compatibility notes

- Disable default simplify in postprocess (#32)
- Command 'scriptrunner' renamed to 'osscriptrunner' (#59)

## 0.3.0 (2022-02-10)

Highlights for this release are a feature to be able to combine bands from different WMS layers to one (3 band) input layer, performance improvements,...

### Improvements

- Add feature to combine bands from different WMS layers in one input image layer to segment
- Add option to save model after default 100 epochs even if min. accuracy not reached
- Add option to first train some epochs with the encode layers frozen
- Improve input data checks in prepare_traindatasets
- Introduce "scriptrunner", to have more flexibility when running orthoseg tasks combined with other scripts
- Improve/update documentation + sample project
- Improve prediction performance (#5)
- Improve logging
- Update dependencies, eg. tensorflow 2.8, geofileops 0.3, geopandas 0.10,...

### Bugs fixed

- When downloading a greyscale layer from a WMS, it was created incorrectly

## 0.2.1 (2021-03-15)

The most important improvement is that multiclass classification is now fully supported.

For typical segmentation projects the changes should be backwards compatible. If you have overridden one of these configuration options however, it is a good idea to review the documentation in project_defaults.ini to check if there are caveats to watch out for:

train.image_augmentations, train.mask_augmentations
train.classes

### Improvements

- Add support for multiclass classification: check out the train.classes parameter in project_defaults.ini
- Add option to use a cron schedule to configure when images can be downloaded: check
  out the download.cron_schedule parameter in project_defaults.ini
- Add option to simplify vector output on-the-fly during prediction to make output
  smaller: check out the predict.simplify_algorythm and predict.simplify_tolerance
  parameters in project_defaults.ini
- Make postprocessing steps to be done configurable in config files: check out the
  postprocess section in project_defaults.ini
- Vectorize predictions on-the-fly during prediction to evade need for large temporary storage
- Add end-to-end tests using a test project
- Add option to save augmented images during training for troubleshooting: check out
  the train.save_augmented_subdir parameter in project_defaults.ini
- Cleanup support for uninteresting models
- Improve logging, progress reporting, type annotations
- Update tensorflow dependency to 2.4

### Bugs fixed

- Fix error in algorithm to determine if label files have changed since last training

## 0.1.2 (2020-05-29)

First packaged version.

## 0.1.0 (2018-09-06)

First working version.<|MERGE_RESOLUTION|>--- conflicted
+++ resolved
@@ -4,11 +4,8 @@
 
 ### Bugs fixed
 
-<<<<<<< HEAD
-- Fix: Non blocking errors in prediction are ignored/not reported (#72)
-=======
-- Fix error when predicting with topologic simplify (#69)
->>>>>>> 4b2e4b94
+- Fix: non blocking errors in prediction are ignored/not reported (#72)
+- Fix: errors when predicting with topologic simplify (#69)
 
 ## 0.4.0 (2022-11-14)
 
